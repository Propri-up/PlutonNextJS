--- conflicted
+++ resolved
@@ -7,39 +7,6 @@
 import { Input } from "@/components/ui/input";
 import { Avatar, AvatarFallback } from "@/components/ui/avatar";
 import {
-<<<<<<< HEAD
-  SidebarInset,
-  SidebarProvider,
-} from "@/components/ui/sidebar"
-import { Button } from "@/components/ui/button"
-import { Input } from "@/components/ui/input"
-import { Avatar } from "@/components/ui/avatar"
-import { IconSend, IconPaperclip, IconMicrophone, IconRefresh, IconPlus } from "@tabler/icons-react"
-import { useEffect, useState, useRef } from "react"
-// --- MOCK DATA ---
-const mockConversations: ChatConversation[] = [
-  {
-    id: "1",
-    title: "Démo Pluton",
-    messages: [
-      {
-        id: "m1",
-        content: "Bonjour, comment puis-je vous aider ?",
-        sender: "assistant",
-        timestamp: new Date().toISOString(),
-      },
-      {
-        id: "m2",
-        content: "Peux-tu me donner la météo ?",
-        sender: "user",
-        timestamp: new Date().toISOString(),
-      },
-    ],
-    createdAt: new Date().toISOString(),
-    updatedAt: new Date().toISOString(),
-  },
-];
-=======
   IconSend,
   IconPlus,
   IconRefresh,
@@ -51,7 +18,6 @@
 } from "@tabler/icons-react";
 import { useEffect, useState, useRef } from "react";
 import { cn } from "@/lib/utils";
->>>>>>> c1975530
 
 // Données mock pour simuler les conversations
 const MOCK_CONVERSATIONS: ChatConversation[] = [
@@ -131,29 +97,6 @@
 }
 
 export default function ChatPage() {
-<<<<<<< HEAD
-  const [conversations, setConversations] = useState<ChatConversation[]>([])
-  const [currentChat, setCurrentChat] = useState<ChatConversation | null>(null)
-  const [loading, setLoading] = useState(true)
-  const [sendingMessage, setSendingMessage] = useState(false)
-  const [error, setError] = useState<string | null>(null)
-  const [newMessage, setNewMessage] = useState("")
-  const messagesEndRef = useRef<HTMLDivElement>(null)
-  
-  // --- MOCK fetchChats ---
-  const fetchChats = () => {
-    setLoading(true);
-    setError(null);
-    setTimeout(() => {
-      setConversations(mockConversations);
-      setCurrentChat(mockConversations[0]);
-      setLoading(false);
-    }, 300);
-  }
-
-  
-  // Récupérer la liste des conversations
-=======
   const [conversations, setConversations] = useState<ChatConversation[]>([]);
   const [currentChat, setCurrentChat] = useState<ChatConversation | null>(null);
   const [loading, setLoading] = useState(true);
@@ -189,7 +132,6 @@
   };
 
   // Récupérer les conversations au chargement
->>>>>>> c1975530
   useEffect(() => {
     fetchChats();
   }, []);
@@ -199,35 +141,6 @@
     if (messagesEndRef.current) {
       messagesEndRef.current.scrollIntoView({ behavior: "smooth" });
     }
-<<<<<<< HEAD
-  }, [currentChat?.messages])
-  
-  // --- MOCK createNewConversation ---
-  const createNewConversation = () => {
-    setLoading(true);
-    setError(null);
-    setTimeout(() => {
-      const newConv: ChatConversation = {
-        id: Date.now().toString(),
-        title: `Nouvelle conversation ${conversations.length + 1}`,
-        messages: [],
-        createdAt: new Date().toISOString(),
-        updatedAt: new Date().toISOString(),
-      };
-      setConversations((prev) => [newConv, ...prev]);
-      setCurrentChat(newConv);
-      setLoading(false);
-    }, 200);
-  }
-
-  
-  // Fonction pour envoyer un message
-  const handleSendMessage = () => {
-    if (!newMessage.trim() || !currentChat || sendingMessage) return;
-    // Optimistic update with mock assistant reply
-    const tempMessage: ChatMessage = {
-      id: Date.now().toString(),
-=======
   }, [currentChat?.messages]);
 
   // Fermer le sidebar en mode mobile quand on change de conversation
@@ -263,56 +176,10 @@
     // Message de l'utilisateur
     const userMessage: ChatMessage = {
       id: `m${Date.now()}`,
->>>>>>> c1975530
       content: newMessage,
       sender: "user",
       timestamp: new Date().toISOString(),
     };
-<<<<<<< HEAD
-    setCurrentChat((prev) => {
-      if (!prev) return null;
-      return {
-        ...prev,
-        messages: [...prev.messages, tempMessage],
-      };
-    });
-    setSendingMessage(true);
-    setNewMessage("");
-    setTimeout(() => {
-      setCurrentChat((prev) => {
-        if (!prev) return null;
-        return {
-          ...prev,
-          messages: [
-            ...prev.messages,
-            {
-              id: (Date.now() + 1).toString(),
-              content: "Ceci est une réponse simulée de Pluton.",
-              sender: "assistant",
-              timestamp: new Date().toISOString(),
-            },
-          ],
-        };
-      });
-      setSendingMessage(false);
-    }, 1000);
-  }
-
-  
-  // --- MOCK switchConversation ---
-  const switchConversation = (id: string) => {
-    if (id === currentChat?.id) return;
-    setLoading(true);
-    setError(null);
-    setTimeout(() => {
-      const found = conversations.find((conv) => conv.id === id) || null;
-      setCurrentChat(found);
-      setLoading(false);
-    }, 200);
-  }
-
-  
-=======
 
     // Mise à jour de la conversation
     const updatedChat = {
@@ -358,7 +225,6 @@
     }
   };
 
->>>>>>> c1975530
   return (
     <SidebarProvider
       style={
